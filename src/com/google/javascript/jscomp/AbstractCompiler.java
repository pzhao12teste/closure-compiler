--- conflicted
+++ resolved
@@ -616,15 +616,9 @@
   abstract ModuleLoader getModuleLoader();
 
   /**
-<<<<<<< HEAD
-   * Gets the module loader.
-   */
-  abstract CompilerInput.ModuleType getModuleTypeByProvide(String provide);
-=======
    * Lookup the type of a module from its name.
    */
   abstract CompilerInput.ModuleType getModuleTypeByName(String moduleName);
->>>>>>> 9d4695bb
 
   /**
    * Sets an annotation for the given key.
