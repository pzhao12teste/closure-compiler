--- conflicted
+++ resolved
@@ -46,10 +46,7 @@
   private static final String EXPORTS = "exports";
   private static final String MODULE = "module";
   private static final String REQUIRE = "require";
-<<<<<<< HEAD
   private static final String WEBPACK_REQUIRE = "__webpack_require__";
-=======
->>>>>>> 0be9e506
 
   public static final DiagnosticType UNKNOWN_REQUIRE_ENSURE =
       DiagnosticType.warning(
@@ -61,12 +58,8 @@
           "Suspicious re-assignment of \"exports\" variable."
               + " Did you actually intend to export something?");
 
-<<<<<<< HEAD
   private final AbstractCompiler compiler;
   private final String exportPropertyName;
-=======
-  private final Compiler compiler;
->>>>>>> 0be9e506
 
   /**
    * Creates a new ProcessCommonJSModules instance which can be used to
@@ -74,7 +67,6 @@
    *
    * @param compiler The compiler
    */
-<<<<<<< HEAD
   public ProcessCommonJSModules(AbstractCompiler compiler) {
     this.compiler = compiler;
     if (compiler.getOptions().getLanguageIn().toFeatureSet().has(
@@ -83,15 +75,10 @@
     } else {
       this.exportPropertyName = "cjs";
     }
-=======
-  public ProcessCommonJSModules(Compiler compiler) {
-    this.compiler = compiler;
->>>>>>> 0be9e506
   }
 
   @Override
   public void process(Node externs, Node root) {
-<<<<<<< HEAD
     NodeTraversal.traverseEs6(compiler, root, this);
   }
 
@@ -112,19 +99,6 @@
 
       boolean forceModuleDetection = moduleType == CompilerInput.ModuleType.IMPORTED_SCRIPT;
       boolean defaultExportIsConst = true;
-=======
-    process(externs, root, false);
-  }
-
-  public void process(Node externs, Node root, boolean forceModuleDetection) {
-    checkState(root.isScript());
-    FindImportsAndExports finder = new FindImportsAndExports();
-    NodeTraversal.traverseEs6(compiler, root, finder);
-
-    ImmutableList.Builder<ExportInfo> exports = ImmutableList.builder();
-    if (finder.isCommonJsModule() || forceModuleDetection) {
-      finder.reportModuleErrors();
->>>>>>> 0be9e506
 
       boolean isCommonJsModule = finder.isCommonJsModule();
       ImmutableList.Builder<ExportInfo> exports = ImmutableList.builder();
@@ -269,12 +243,16 @@
     return false;
   }
 
-  /**
-   * Recognize if a node is a dynamic module import. We recognize two forms:
-   *
-   *  - require.ensure([deps], function(require) {});
-   *  - __webpack_require__.(4); // only when the module resolution is WEBPACK
-   */
+  private boolean isCommonJsExport(NodeTraversal t, Node export) {
+    return ProcessCommonJSModules.isCommonJsExport(t, export, compiler.getOptions().getModuleResolutionMode());
+  }
+
+    /**
+     * Recognize if a node is a dynamic module import. We recognize two forms:
+     *
+     *  - require.ensure([deps], function(require) {});
+     *  - __webpack_require__.(4); // only when the module resolution is WEBPACK
+     */
   public static boolean isCommonJsDynamicImportCallback(Node n, ModuleLoader.ResolutionMode resolutionMode) {
     if (resolutionMode != ModuleLoader.ResolutionMode.WEBPACK) {
       return false;
@@ -295,7 +273,6 @@
       return false;
     }
 
-<<<<<<< HEAD
     if (!(fnc.getParent().isGetProp()
         && fnc.getGrandparent() != null
         && fnc.getGrandparent().isCall())) {
@@ -310,56 +287,6 @@
       return true;
     }
 
-=======
-    NodeTraversal.traverseEs6(
-        compiler,
-        root,
-        new RewriteModule(finder.isCommonJsModule() || forceModuleDetection, exports.build()));
-  }
-
-  /**
-   * Recognize if a node is a module import. We recognize two forms:
-   *
-   * <p>- require("something"); - __webpack_require__(4); // only when the module resolution is
-   * WEBPACK
-   */
-  public static boolean isCommonJsImport(Node requireCall) {
-    if (requireCall.isCall() && requireCall.hasTwoChildren()) {
-      if (requireCall.getFirstChild().matchesQualifiedName(REQUIRE)
-          && requireCall.getSecondChild().isString()) {
-        return true;
-      }
-    }
-    return false;
-  }
-
-  public static String getCommonJsImportPath(Node requireCall) {
-    return requireCall.getSecondChild().getString();
-  }
-
-  /**
-   * Recognize if a node is a module export. We recognize several forms:
-   *
-   * <p>- module.exports = something; - module.exports.something = something; - exports.something =
-   * something; - __webpack_exports__["something"] = something; // only when the module resolution
-   * is WEBPACK
-   *
-   * <p>In addition, we only recognize an export if the base export object is not defined or is
-   * defined in externs.
-   */
-  public static boolean isCommonJsExport(NodeTraversal t, Node export) {
-    if (export.matchesQualifiedName(MODULE + "." + EXPORTS)) {
-      Var v = t.getScope().getVar(MODULE);
-      if (v == null || v.isExtern()) {
-        return true;
-      }
-    } else if (export.isName() && EXPORTS.equals(export.getString())) {
-      Var v = t.getScope().getVar(export.getString());
-      if (v == null || v.isGlobal()) {
-        return true;
-      }
-    }
->>>>>>> 0be9e506
     return false;
   }
 
@@ -649,10 +576,7 @@
     List<UmdPattern> umdPatterns = new ArrayList<>();
     List<ExportInfo> moduleExports = new ArrayList<>();
     List<ExportInfo> exports = new ArrayList<>();
-<<<<<<< HEAD
     List<Node> webpackEsmDynamicImports = new ArrayList<>();
-=======
->>>>>>> 0be9e506
     List<JSError> errors = new ArrayList<>();
 
     public List<ExportInfo> getModuleExports() {
@@ -700,11 +624,7 @@
       }
 
       if (n.matchesQualifiedName(MODULE + "." + EXPORTS)) {
-<<<<<<< HEAD
-        if (ProcessCommonJSModules.isCommonJsExport(t, n, compiler.getOptions().moduleResolutionMode)) {
-=======
-        if (ProcessCommonJSModules.isCommonJsExport(t, n)) {
->>>>>>> 0be9e506
+        if (isCommonJsExport(t, n)) {
           moduleExports.add(new ExportInfo(n, t.getScope()));
 
           // If the module.exports statement is nested in the then branch of an if statement,
@@ -775,7 +695,6 @@
         exports.add(new ExportInfo(n, t.getScope()));
       }
 
-<<<<<<< HEAD
       // Look for the webpack esm dynamic import form
       //
       // Promise.all([__webpack_require.e(0).then(__webpack_require__.bind(null, path)])
@@ -824,34 +743,12 @@
       }
 
       if (isCommonJsImport(n)) {
-=======
-      if (ProcessCommonJSModules.isCommonJsImport(n)) {
->>>>>>> 0be9e506
         visitRequireCall(t, n, parent);
       }
     }
 
-<<<<<<< HEAD
     /** Visit require calls.  */
     private void visitRequireCall(NodeTraversal t, Node require, Node parent) {
-=======
-    /** Visit require calls. */
-    private void visitRequireCall(NodeTraversal t, Node require, Node parent) {
-      String requireName = ProcessCommonJSModules.getCommonJsImportPath(require);
-      ModulePath modulePath =
-          t.getInput()
-              .getPath()
-              .resolveJsModule(
-                  requireName,
-                  require.getSourceFileName(),
-                  require.getLineno(),
-                  require.getCharno());
-      if (modulePath == null) {
-        // The module loader will issue an error
-        return;
-      }
-
->>>>>>> 0be9e506
       // When require("name") is used as a standalone statement (the result isn't used)
       // it indicates that a module is being loaded for the side effects it produces.
       // In this case the require statement should just be removed as the dependency
@@ -993,12 +890,8 @@
 
       exports.removeAll(exportsToRemove);
 
-<<<<<<< HEAD
       // If we assign to the variable more than once or all the assignments
       // are properties, initialize the variable as well.
-=======
-      int directAssignmentsAtTopLevel = 0;
->>>>>>> 0be9e506
       int directAssignments = 0;
       for (ExportInfo export : moduleExports) {
         if (NodeUtil.getEnclosingScript(export.node) == null) {
@@ -1029,12 +922,9 @@
       this.script.addChildToFront(initModule.useSourceInfoFromForTree(this.script));
       compiler.reportChangeToEnclosingScope(this.script);
 
-<<<<<<< HEAD
       return directAssignments < 2;
     }
 
-=======
->>>>>>> 0be9e506
     /** Find the outermost if node ancestor for a node without leaving the function scope */
     private Node getOutermostIfAncestor(Node n) {
       if (n == null || NodeUtil.isTopLevel(n) || n.isFunction()) {
@@ -1338,11 +1228,7 @@
           break;
 
         case CALL:
-<<<<<<< HEAD
           if (isCommonJsImport(n)) {
-=======
-          if (ProcessCommonJSModules.isCommonJsImport(n)) {
->>>>>>> 0be9e506
             imports.add(n);
           }
           break;
@@ -1436,11 +1322,7 @@
      * module. By this point all references to the import alias should have already been renamed.
      */
     private void visitRequireCall(NodeTraversal t, Node require, Node parent) {
-<<<<<<< HEAD
       String requireName = getCommonJsImportPath(require);
-=======
-      String requireName = ProcessCommonJSModules.getCommonJsImportPath(require);
->>>>>>> 0be9e506
 
       ModulePath modulePath =
           t.getInput()
@@ -2049,24 +1931,9 @@
 
       if (rValue.isCall() && isCommonJsImport(rValue)) {
         // var foo = require('bar');
-<<<<<<< HEAD
         String importName = rewriteImportName(t, rValue);
         if (importName == null) {
           return null;
-=======
-        if (ProcessCommonJSModules.isCommonJsImport(rValue)
-            && t.getScope().getVar(rValue.getFirstChild().getQualifiedName()) == null) {
-          String requireName = ProcessCommonJSModules.getCommonJsImportPath(rValue);
-          ModulePath modulePath =
-              t.getInput()
-                  .getPath()
-                  .resolveJsModule(
-                      requireName, n.getSourceFileName(), n.getLineno(), n.getCharno());
-          if (modulePath == null) {
-            return null;
-          }
-          return modulePath.toModuleName() + propSuffix;
->>>>>>> 0be9e506
         }
         return importName + propSuffix;
       } else if (rValue.isGetProp() && isCommonJsImport(rValue.getFirstChild())) {
