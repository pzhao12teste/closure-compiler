/*
 * Copyright 2011 The Closure Compiler Authors.
 *
 * Licensed under the Apache License, Version 2.0 (the "License");
 * you may not use this file except in compliance with the License.
 * You may obtain a copy of the License at
 *
 *     http://www.apache.org/licenses/LICENSE-2.0
 *
 * Unless required by applicable law or agreed to in writing, software
 * distributed under the License is distributed on an "AS IS" BASIS,
 * WITHOUT WARRANTIES OR CONDITIONS OF ANY KIND, either express or implied.
 * See the License for the specific language governing permissions and
 * limitations under the License.
 */
package com.google.javascript.jscomp;

import static com.google.common.base.Preconditions.checkNotNull;
import static com.google.common.base.Preconditions.checkState;

import com.google.common.base.Predicates;
import com.google.common.collect.ImmutableCollection;
import com.google.common.collect.ImmutableList;
import com.google.javascript.jscomp.NodeTraversal.AbstractPostOrderCallback;
import com.google.javascript.jscomp.deps.ModuleLoader;
import com.google.javascript.jscomp.deps.ModuleLoader.ModulePath;
<<<<<<< HEAD
import com.google.javascript.rhino.*;

=======
import com.google.javascript.jscomp.parsing.parser.FeatureSet;
import com.google.javascript.rhino.IR;
import com.google.javascript.rhino.JSDocInfo;
import com.google.javascript.rhino.JSDocInfoBuilder;
import com.google.javascript.rhino.Node;
>>>>>>> 9768da17
import java.util.ArrayList;
import java.util.List;

/**
 * Rewrites a CommonJS module http://wiki.commonjs.org/wiki/Modules/1.1.1
 * into a form that can be safely concatenated.
 * Does not add a function around the module body but instead adds suffixes
 * to global variables to avoid conflicts.
 * Calls to require are changed to reference the required module directly.
 */
public final class ProcessCommonJSModules extends NodeTraversal.AbstractPreOrderCallback
    implements CompilerPass {
  private static final String EXPORTS = "exports";
  private static final String MODULE = "module";
  private static final String REQUIRE = "require";
  private static final String WEBPACK_REQUIRE = "__webpack_require__";
  private static final String WEBPACK_EXPORTS = "__webpack_exports__";

  public static final DiagnosticType UNKNOWN_REQUIRE_ENSURE =
      DiagnosticType.warning(
          "JSC_COMMONJS_UNKNOWN_REQUIRE_ENSURE_ERROR", "Unrecognized require.ensure call: {0}");

  public static final DiagnosticType SUSPICIOUS_EXPORTS_ASSIGNMENT =
      DiagnosticType.warning(
          "JSC_COMMONJS_SUSPICIOUS_EXPORTS_ASSIGNMENT",
          "Suspicious re-assignment of \"exports\" variable."
              + " Did you actually intend to export something?");

  private final AbstractCompiler compiler;
  private final String exportPropertyName;

  /**
   * Creates a new ProcessCommonJSModules instance which can be used to
   * rewrite CommonJS modules to a concatenable form.
   *
   * @param compiler The compiler
   */
  public ProcessCommonJSModules(AbstractCompiler compiler) {
    this.compiler = compiler;
    if (compiler.getOptions().getLanguageIn().toFeatureSet().has(
        FeatureSet.Feature.KEYWORDS_AS_PROPERTIES)) {
      this.exportPropertyName = "default";
    } else {
      this.exportPropertyName = "cjs";
    }
  }

  @Override
  public void process(Node externs, Node root) {
    NodeTraversal.traverseEs6(compiler, root, this);
  }

<<<<<<< HEAD
  public void process(Node externs, Node root, boolean forceModuleDetection) {
    checkState(root.isScript());

    if (compiler.getOptions().getModuleResolutionMode() == ModuleLoader.ResolutionMode.WEBPACK) {
      removeWebpackModuleShim(root);
    }

    FindImportsAndExports finder = new FindImportsAndExports();
    NodeTraversal.traverseEs6(compiler, root, finder);

    ImmutableList.Builder<ExportInfo> exports = ImmutableList.builder();
    boolean isCommonJsModule = finder.isCommonJsModule();
    if (isCommonJsModule || forceModuleDetection) {
      finder.reportModuleErrors();

      if (!finder.umdPatterns.isEmpty()) {
        boolean needsRetraverse = finder.replaceUmdPatterns();
        if (removeIIFEWrapper(root)) {
          needsRetraverse = true;
        }

        // Inlining functions rewrites vars. We need to re-traverse
        // to get the new references.
        if (needsRetraverse) {
          finder = new FindImportsAndExports();
          NodeTraversal.traverseEs6(compiler, root, finder);
=======
  @Override
  public boolean shouldTraverse(NodeTraversal t, Node n, Node parent) {
    if (n.isRoot()) {
      return true;
    } else if (n.isScript()) {
      FindImportsAndExports finder = new FindImportsAndExports();
      NodeTraversal.traverseEs6(compiler, n, finder);

      CompilerInput.ModuleType moduleType = compiler.getModuleTypeByName(
          compiler.getInput(n.getInputId()).getPath().toModuleName());

      boolean forceModuleDetection = moduleType == CompilerInput.ModuleType.IMPORTED_SCRIPT;

      boolean isCommonJsModule = finder.isCommonJsModule();
      ImmutableList.Builder<ExportInfo> exports = ImmutableList.builder();
      if (isCommonJsModule || forceModuleDetection) {
        finder.reportModuleErrors();

        if (!finder.umdPatterns.isEmpty()) {
          boolean needsRetraverse = finder.replaceUmdPatterns();

          // Removing the IIFE rewrites vars. We need to re-traverse
          // to get the new references.
          if (removeIIFEWrapper(n)) {
            needsRetraverse = true;
          }

          if (needsRetraverse) {
            finder = new FindImportsAndExports();
            NodeTraversal.traverseEs6(compiler, n, finder);
          }
>>>>>>> 9768da17
        }

<<<<<<< HEAD
      finder.initializeModule();

      //UMD pattern replacement can leave detached export references - don't include those
      for (ExportInfo export : finder.getModuleExports()) {
        if (NodeUtil.getEnclosingScript(export.node) != null) {
          exports.add(export);
        }
      }
      finder.processWebpackExports();
      for (ExportInfo export : finder.getExports()) {
        if (NodeUtil.getEnclosingScript(export.node) != null) {
          exports.add(export);
=======
        //UMD pattern replacement can leave detached export references - don't include those
        for (ExportInfo export : finder.getModuleExports()) {
          if (NodeUtil.getEnclosingScript(export.node) != null) {
            exports.add(export);
          }
        }
        for (ExportInfo export : finder.getExports()) {
          if (NodeUtil.getEnclosingScript(export.node) != null) {
            exports.add(export);
          }
>>>>>>> 9768da17
        }

        finder.initializeModule();
      }
<<<<<<< HEAD
=======

      NodeTraversal.traverseEs6(
          compiler,
          n,
          new RewriteModule(isCommonJsModule || forceModuleDetection, exports.build()));
>>>>>>> 9768da17
    }
    return false;
  }

  public static String getModuleName(CompilerInput input) {
    ModulePath modulePath = input.getPath();
    if (modulePath == null) {
      return null;
    }

    return getModuleName(modulePath);
  }

  public static String getModuleName(ModulePath input) {
    return input.toModuleName();
  }

  public String getBasePropertyImport(String moduleName) {
    if (compiler.getModuleTypeByName(moduleName) == CompilerInput.ModuleType.ES6
        || compiler.getModuleTypeByName(moduleName) == CompilerInput.ModuleType.GOOG_MODULE) {
      return moduleName;
    }

    return moduleName + "." + exportPropertyName;
  }

  /**
   * Recognize if a node is a module import. We recognize two forms:
   *
   *  - require("something");
   *  - __webpack_require__(4); // only when the module resolution is WEBPACK
   */
  public static boolean isCommonJsImport(Node requireCall) {
    if (requireCall.isCall() && requireCall.hasTwoChildren()) {
      if (requireCall.getFirstChild().matchesQualifiedName(REQUIRE)
          && requireCall.getSecondChild().isString()) {
        return true;
      }
    }
    return false;
  }

  public static String getCommonJsImportPath(Node requireCall) {
    return requireCall.getSecondChild().getString();
  }

  /**
   * Recognize if a node is a module export. We recognize several forms:
   *
   *  - module.exports = something;
   *  - module.exports.something = something;
   *  - exports.something = something;
   *  - __webpack_exports__["something"] = something; // only when the module resolution is WEBPACK
   *
   * <p>In addition, we only recognize an export if the base export object is not defined or is
   * defined in externs.
   */
  public static boolean isCommonJsExport(NodeTraversal t, Node export, ModuleLoader.ResolutionMode resolutionMode) {
    if (export.matchesQualifiedName(MODULE + "." + EXPORTS)) {
      Var v = t.getScope().getVar(MODULE);
      if (v == null || v.isExtern()) {
        return true;
      }
    } else if (export.isName()
        && (EXPORTS.equals(export.getString())
        || (resolutionMode == ModuleLoader.ResolutionMode.WEBPACK
        && WEBPACK_EXPORTS.equals(export.getString())))) {
      Var v = t.getScope().getVar(export.getString());
      if (v == null || v.isGlobal()) {
        return true;
      }
    }
    return false;
  }

  /**
   * Information on a Universal Module Definition A UMD is an IF statement and a reference to which
   * branch contains the commonjs export
   */
  static class UmdPattern {
    final Node ifRoot;
    final Node activeBranch;

    UmdPattern(Node ifRoot, Node activeBranch) {
      this.ifRoot = ifRoot;
      this.activeBranch = activeBranch;
    }
  }

  static class ExportInfo {
    final Node node;
    final Scope scope;

    ExportInfo(Node node, Scope scope) {
      this.node = node;
      this.scope = scope;
    }
  }

  private Node getBaseQualifiedNameNode(Node n) {
    Node refParent = n;
    while (refParent.getParent() != null && refParent.getParent().isQualifiedName()) {
      refParent = refParent.getParent();
    }

    return refParent;
  }

  /**
   * UMD modules are often wrapped in an IIFE for cases where they are used as scripts instead of
   * modules. Remove the wrapper.
   * @return Whether an IIFE wrapper was found and removed.
   */
  private boolean removeIIFEWrapper(Node root) {
    checkState(root.isScript());
    Node n = root.getFirstChild();

    // Sometimes scripts start with a semicolon for easy concatenation.
    // Skip any empty statements from those
    while (n != null && n.isEmpty()) {
      n = n.getNext();
    }

    // An IIFE wrapper must be the only non-empty statement in the script,
    // and it must be an expression statement.
    if (n == null || !n.isExprResult() || n.getNext() != null) {
      return false;
    }

    // Function expression can be forced with !, just skip !
    // FIXME: Expression could also be forced with: + - ~ void
    // FIXME: ! ~ void can be repeated any number of times
    if (n != null && n.getFirstChild() != null && n.getFirstChild().isNot()) {
      n = n.getFirstChild();
    }

    Node call = n.getFirstChild();
    if (call == null || !call.isCall()) {
      return false;
    }

    // Find the IIFE call and function nodes
    Node fnc;
    if (call.getFirstChild().isFunction()) {
      fnc = n.getFirstFirstChild();
    } else if (call.getFirstChild().isGetProp()
        && call.getFirstFirstChild().isFunction()
        && call.getFirstFirstChild().getNext().isString()
        && call.getFirstFirstChild().getNext().getString().equals("call")) {
      fnc = call.getFirstFirstChild();

      // We only support explicitly binding "this" to the parent "this" or "exports"
      if (!(call.getSecondChild() != null
          && (call.getSecondChild().isThis() || call.getSecondChild().matchesQualifiedName(EXPORTS)))) {
        return false;
      }
    } else {
      return false;
    }

    if (NodeUtil.isVarArgsFunction(fnc)) {
      return false;
    }

    CompilerInput ci = compiler.getInput(root.getInputId());
    ModulePath modulePath = ci.getPath();
    if (modulePath == null) {
      return false;
    }

    String iifeLabel = getModuleName(modulePath) + "_iifeWrapper";

    FunctionToBlockMutator mutator =
        new FunctionToBlockMutator(compiler, compiler.getUniqueNameIdSupplier());
    Node block = mutator.unwrapIifeInModule(iifeLabel, fnc, call);
    root.removeChildren();
    root.addChildrenToFront(block.removeChildren());
    reportNestedScopesDeleted(fnc);
    compiler.reportChangeToEnclosingScope(root);

    return true;
  }

  /**
   * For AMD wrappers, webpack adds a shim for the "module" variable. We need
   * that to be a free var so we correct the reference.
   */
  private void removeWebpackModuleShim(Node root) {
    checkState(root.isScript());
    Node n = root.getFirstChild();

    // Sometimes scripts start with a semicolon for easy concatenation.
    // Skip any empty statements from those
    while (n != null && n.isEmpty()) {
      n = n.getNext();
    }

    // An IIFE wrapper must be the only non-empty statement in the script,
    // and it must be an expression statement.
    if (n == null || !n.isExprResult() || n.getNext() != null) {
      return;
    }

    Node call = n.getFirstChild();
    if (call == null || !call.isCall()) {
      return;
    }

    // Find the IIFE call and function nodes
    Node fnc;
    if (call.getFirstChild().isFunction()) {
      fnc = n.getFirstFirstChild();
    } else if (call.getFirstChild().isGetProp()
        && call.getFirstFirstChild().isFunction()
        && call.getFirstFirstChild().getNext().isString()
        && call.getFirstFirstChild().getNext().getString().equals("call")) {
      fnc = call.getFirstFirstChild();
    } else {
      return;
    }

    Node params = NodeUtil.getFunctionParameters(fnc);
    Node moduleParam = null;
    Node param = params.getFirstChild();
    int paramNumber = 0;
    while(param != null) {
      paramNumber++;
      if (param.isName() && param.getString().equals(MODULE)) {
        moduleParam = param;
        break;
      }
      param = param.getNext();
    }
    if (moduleParam == null) {
      return;
    }

    boolean isFreeCall = call.getBooleanProp(Node.FREE_CALL);
    Node arg = call.getChildAtIndex(isFreeCall ? paramNumber : paramNumber + 1);
    if (arg == null) {
      return;
    }

    if (arg.isCall()
        && arg.getFirstChild().isCall()
        && isCommonJsImport(arg.getFirstChild())
        && arg.getSecondChild().isName()
        && arg.getSecondChild().getString().equals(MODULE)) {
      String importPath = getCommonJsImportPath(arg.getFirstChild());

      ModulePath modulePath =
          compiler.getInput(root.getInputId())
              .getPath()
              .resolveJsModule(
                  importPath,
                  arg.getSourceFileName(),
                  arg.getLineno(),
                  arg.getCharno());
      if (modulePath == null) {
        // The module loader will issue an error
        return;
      }

      if (modulePath.toString().contains("/buildin/module.js")) {
        arg.detachFromParent();
        param.detachFromParent();
        compiler.reportChangeToEnclosingScope(call);
      }
    }
  }

  /**
   * Traverse the script. Find all references to CommonJS require (import) and module.exports or
   * export statements. Rewrites any require calls to reference the rewritten module name.
   */
  class FindImportsAndExports implements NodeTraversal.Callback {
    private boolean hasGoogProvideOrModule = false;
    private Node script = null;

    boolean isCommonJsModule() {
      return (exports.size() > 0 || moduleExports.size() > 0 || webpackExports.size() > 0)
          && !hasGoogProvideOrModule;
    }

    List<UmdPattern> umdPatterns = new ArrayList<>();
    List<ExportInfo> moduleExports = new ArrayList<>();
    List<ExportInfo> exports = new ArrayList<>();
    List<ExportInfo> webpackExports = new ArrayList<>();
    List<JSError> errors = new ArrayList<>();

    public List<ExportInfo> getModuleExports() {
      return ImmutableList.copyOf(moduleExports);
    }

    public List<ExportInfo> getExports() {
      return ImmutableList.copyOf(exports);
    }

    @Override
    public boolean shouldTraverse(NodeTraversal nodeTraversal, Node n, Node parent) {
      if (n.isScript()) {
        checkState(this.script == null);
        this.script = n;
      }
      return true;
    }

    @Override
    public void visit(NodeTraversal t, Node n, Node parent) {
      if (t.inGlobalScope()) {
        // Check for goog.provide or goog.module statements
        if (parent == null
            || NodeUtil.isControlStructure(parent)
            || NodeUtil.isStatementBlock(parent)) {
          if (n.isExprResult()) {
            Node maybeGetProp = n.getFirstFirstChild();
            if (maybeGetProp != null
                && (maybeGetProp.matchesQualifiedName("goog.provide")
                    || maybeGetProp.matchesQualifiedName("goog.module"))) {
              hasGoogProvideOrModule = true;
            }
          }
        }
      }

      // Find require.ensure calls
      if (n.isCall() && n.getFirstChild().matchesQualifiedName("require.ensure")) {
        visitRequireEnsureCall(t, n);
      }

      if (n.matchesQualifiedName(MODULE + "." + EXPORTS)) {
        if (ProcessCommonJSModules.isCommonJsExport(t, n, compiler.getOptions().moduleResolutionMode)) {
          moduleExports.add(new ExportInfo(n, t.getScope()));

          // If the module.exports statement is nested in the then branch of an if statement,
          // assume the if statement is an UMD pattern with a common js export in the then branch
          // This seems fragile but has worked well for a long time.
          // TODO(ChadKillingsworth): Discover if there is a better way to detect these.
          Node ifAncestor = getOutermostIfAncestor(parent);
          if (ifAncestor != null && !umdPatternsContains(umdPatterns, ifAncestor)) {
            umdPatterns.add(new UmdPattern(ifAncestor, ifAncestor.getSecondChild()));
          }
        }
      } else if (n.matchesQualifiedName("define.amd")) {
        // If a define.amd statement is nested in the then branch of an if statement,
        // assume the if statement is an UMD pattern with a common js export
        // in the else branch
        // This seems fragile but has worked well for a long time.
        // TODO(ChadKillingsworth): Discover if there is a better way to detect these.
        Node ifAncestor = getOutermostIfAncestor(parent);
        if (ifAncestor != null && !umdPatternsContains(umdPatterns, ifAncestor)) {
          umdPatterns.add(new UmdPattern(ifAncestor, ifAncestor.getChildAtIndex(2)));
        }
      }

      if (n.isName() && EXPORTS.equals(n.getString())) {
        Var v = t.getScope().getVar(EXPORTS);
        if (v == null || v.isGlobal()) {
          Node qNameRoot = getBaseQualifiedNameNode(n);
          if (qNameRoot != null
              && qNameRoot.matchesQualifiedName(EXPORTS)
              && NodeUtil.isLValue(qNameRoot)) {
            // Match the special assignment
            // exports = module.exports
            if (n.getGrandparent().isExprResult()
                && n.getNext() != null
                && ((n.getNext().isGetProp()
                        && n.getNext().matchesQualifiedName(MODULE + "." + EXPORTS))
                    || (n.getNext().isAssign()
                        && n.getNext().getFirstChild().matchesQualifiedName(MODULE + "." + EXPORTS))))
            {
              exports.add(new ExportInfo(n, t.getScope()));
            } else if (!this.hasGoogProvideOrModule) {
              errors.add(t.makeError(qNameRoot, SUSPICIOUS_EXPORTS_ASSIGNMENT));
            }
          } else {
            exports.add(new ExportInfo(n, t.getScope()));

            // If the exports statement is nested in the then branch of an if statement,
            // assume the if statement is an UMD pattern with a common js export in the then branch
            // This seems fragile but has worked well for a long time.
            // TODO(ChadKillingsworth): Discover if there is a better way to detect these.
            Node ifAncestor = getOutermostIfAncestor(parent);
            if (ifAncestor != null && !umdPatternsContains(umdPatterns, ifAncestor)) {
              umdPatterns.add(new UmdPattern(ifAncestor, ifAncestor.getSecondChild()));
            }
          }
        }
      } else if (n.isThis() && n.getParent().isGetProp() && t.inGlobalScope()) {
        exports.add(new ExportInfo(n, t.getScope()));
      }

      if (n.isName()
          && compiler.getOptions().moduleResolutionMode == ModuleLoader.ResolutionMode.WEBPACK
          && WEBPACK_EXPORTS.equals(n.getString())) {
        Var v = t.getScope().getVar(WEBPACK_EXPORTS);
        if (v == null || v.isGlobal() || v.isExtern()) {
          if (n.getParent().isGetElem()
              && n.getNext().isString()
              && NodeUtil.isValidPropertyName(compiler.getFeatureSet(), n.getNext().getString())) {
            webpackExports.add(new ExportInfo(n, t.getScope()));
          } else {
            exports.add(new ExportInfo(n, t.getScope()));
          }
        }
      }

      if (ProcessCommonJSModules.isCommonJsImport(n)) {
        visitRequireCall(t, n, parent);
      }
    }

    /** Visit require calls.  */
    private void visitRequireCall(NodeTraversal t, Node require, Node parent) {
      String requireName = ProcessCommonJSModules.getCommonJsImportPath(require);
      ModulePath modulePath =
          t.getInput()
              .getPath()
              .resolveJsModule(
                  requireName,
                  require.getSourceFileName(),
                  require.getLineno(),
                  require.getCharno());
      if (modulePath == null) {
        // The module loader will issue an error
        return;
      }

      // When require("name") is used as a standalone statement (the result isn't used)
      // it indicates that a module is being loaded for the side effects it produces.
      // In this case the require statement should just be removed as the dependency
      // sorting will insert the file for us.
      if (!NodeUtil.isExpressionResultUsed(require)
          && parent.isExprResult()
          && NodeUtil.isStatementBlock(parent.getParent())) {
        Node grandparent = parent.getParent();
        parent.detach();
        compiler.reportChangeToEnclosingScope(grandparent);
      }
    }

    /**
     * Visit require.ensure calls. Replace the call with an IIFE. Require.ensure must always be of
     * the form:
     *
     * <p>require.ensure(['module1', ...], function(require) {})
     */
    private void visitRequireEnsureCall(NodeTraversal t, Node call) {
      if (call.getChildCount() != 3) {
        compiler.report(
            t.makeError(
                call,
                UNKNOWN_REQUIRE_ENSURE,
                "Expected the function to have 2 arguments but instead found {0}",
                "" + call.getChildCount()));
        return;
      }

      Node dependencies = call.getSecondChild();
      if (!dependencies.isArrayLit()) {
        compiler.report(
            t.makeError(
                dependencies,
                UNKNOWN_REQUIRE_ENSURE,
                "The first argument must be an array literal of string literals."));
        return;
      }

      for (Node dep : dependencies.children()) {
        if (!dep.isString()) {
          compiler.report(
              t.makeError(
                  dep,
                  UNKNOWN_REQUIRE_ENSURE,
                  "The first argument must be an array literal of string literals."));
          return;
        }
      }
      Node callback = dependencies.getNext();
      if (!(callback.isFunction()
          && callback.getSecondChild().getChildCount() == 1
          && callback.getSecondChild().getFirstChild().isName()
          && "require".equals(callback.getSecondChild().getFirstChild().getString()))) {
        compiler.report(
            t.makeError(
                callback,
                UNKNOWN_REQUIRE_ENSURE,
                "The second argument must be a function"
                    + " whose first argument is named \"require\"."));
        return;
      }

      callback.detach();

      // Remove the "require" argument from the parameter list.
      callback.getSecondChild().removeChildren();
      call.removeChildren();
      call.putBooleanProp(Node.FREE_CALL, true);
      call.addChildToFront(callback);

      t.reportCodeChange();
    }

    void reportModuleErrors() {
      for (JSError error : errors) {
        compiler.report(error);
      }
    }

    /**
     * If the export is directly assigned more than once, or the assignments are not global, declare
     * the module name variable.
     *
     * <p>If all of the assignments are simply property assignments, initialize the module name
     * variable as a namespace.
     */
    void initializeModule() {
      CompilerInput ci = compiler.getInput(this.script.getInputId());
      ModulePath modulePath = ci.getPath();
      if (modulePath == null) {
        return;
      }

      String moduleName = getModuleName(modulePath);

<<<<<<< HEAD
      List<ExportInfo> exportsToRemove = new ArrayList<>();
      for (ExportInfo export : exports) {
        if (NodeUtil.getEnclosingScript(export.node) == null) {
          continue;
        }
        Node qNameBase = getBaseQualifiedNameNode(export.node);
        if (export.node == qNameBase
            && export.node.getParent().isAssign()
            && export.node.getGrandparent().isExprResult()
            && export.node.getPrevious() == null
            && export.node.getNext() != null) {

          // Find any identity assignments and just remove them
          // exports = module.exports;
          if (export.node.getNext().isGetProp()
              && export.node.getNext().matchesQualifiedName(MODULE + "." + EXPORTS)) {
            for (ExportInfo moduleExport : moduleExports) {
              if (moduleExport.node == export.node.getNext()) {
                moduleExports.remove(moduleExport);
                break;
              }
            }

            Node changeRoot = export.node.getGrandparent().getParent();
            export.node.getGrandparent().detach();
            exportsToRemove.add(export);
            compiler.reportChangeToEnclosingScope(changeRoot);

          // Find compound identity assignments and remove the exports = portion
          // exports = module.exports = foo;
          } else if (export.node.getNext().isAssign()
              && export.node.getNext().getFirstChild().matchesQualifiedName(MODULE + "." + EXPORTS)) {
            Node assign = export.node.getNext();
            export.node.getParent().replaceWith(assign.detach());
            exportsToRemove.add(export);
            compiler.reportChangeToEnclosingScope(assign);
          }
        }
      }

      exports.removeAll(exportsToRemove);

=======
      // If we assign to the variable more than once or all the assignments
      // are properties, initialize the variable as well.
>>>>>>> 9768da17
      int directAssignmentsAtTopLevel = 0;
      int directAssignments = 0;
      for (ExportInfo export : moduleExports) {
        if (NodeUtil.getEnclosingScript(export.node) == null) {
          continue;
        }

        Node base = getBaseQualifiedNameNode(export.node);
        if (base == export.node && export.node.getParent().isAssign()) {
          Node rValue = NodeUtil.getRValueOfLValue(export.node);
          if (rValue == null || !rValue.isObjectLit()) {
            directAssignments++;
            Node expr = export.node.getParent().getParent();
            if (expr.isExprResult()
                && (NodeUtil.isTopLevel(expr.getParent())
                    || (expr.getParent().isNormalBlock() && NodeUtil.isTopLevel(expr.getGrandparent())))) {
              directAssignmentsAtTopLevel++;
            }
          }
        }
      }

      Node initModule  = IR.var(IR.name(moduleName), IR.objectlit());
      JSDocInfoBuilder builder = new JSDocInfoBuilder(true);
      builder.recordConstancy();
      initModule.setJSDocInfo(builder.build());
      if (directAssignmentsAtTopLevel > 1
          || (directAssignmentsAtTopLevel == 0 && directAssignments > 0)
          || directAssignments == 0) {
<<<<<<< HEAD
        int totalExportStatements = this.moduleExports.size() + this.exports.size() + this.webpackExports.size();
        Node initModule = IR.var(IR.name(moduleName));
        if (directAssignments < totalExportStatements) {
          initModule.getFirstChild().addChildToFront(IR.objectlit());

          // If all the assignments are property exports, initialize the
          // module as a namespace
          if (directAssignments == 0) {
            JSDocInfoBuilder builder = new JSDocInfoBuilder(true);
            builder.recordConstancy();
            initModule.setJSDocInfo(builder.build());
          }
=======
        Node defaultProp = IR.stringKey(exportPropertyName);
        defaultProp.addChildrenToFront(IR.objectlit());
        initModule.getFirstFirstChild().addChildrenToFront(defaultProp);
        if (directAssignments == 0) {
          builder = new JSDocInfoBuilder(true);
          builder.recordConstancy();
          defaultProp.setJSDocInfo(builder.build());
>>>>>>> 9768da17
        }
      }
      this.script.addChildToFront(initModule.useSourceInfoFromForTree(this.script));
      compiler.reportChangeToEnclosingScope(this.script);
    }

    /** Find the outermost if node ancestor for a node without leaving the function scope */
    private Node getOutermostIfAncestor(Node n) {
      if (n == null || NodeUtil.isTopLevel(n) || n.isFunction()) {
        return null;
      }
      Node parent = n.getParent();
      if (parent == null) {
        return null;
      }

      // When walking up ternary operations (hook), don't check if parent is the condition,
      // because one ternary operation can be then/else branch of another.
      if ((parent.isIf() && parent.getFirstChild() == n) || parent.isHook()) {
        Node outerIf = getOutermostIfAncestor(parent);
        if (outerIf != null) {
          return outerIf;
        }

        return parent;
      }

      return getOutermostIfAncestor(parent);
    }

    /** Remove a Universal Module Definition and leave just the commonjs export statement */
    boolean replaceUmdPatterns() {
<<<<<<< HEAD
      boolean needsRetraverse = false;
      Node changeScope;
=======
      boolean needRetraverse = false;
>>>>>>> 9768da17
      for (UmdPattern umdPattern : umdPatterns) {
        if (NodeUtil.getEnclosingScript(umdPattern.ifRoot) == null) {
          reportNestedScopesDeleted(umdPattern.ifRoot);
          continue;
        }

        Node parent = umdPattern.ifRoot.getParent();
        Node newNode = umdPattern.activeBranch;

        if (newNode == null) {
          parent.removeChild(umdPattern.ifRoot);
          reportNestedScopesDeleted(umdPattern.ifRoot);
          compiler.reportChangeToEnclosingScope(parent);
<<<<<<< HEAD
=======
          needRetraverse = true;
>>>>>>> 9768da17
          continue;
        }

        // Remove redundant block node. Not strictly necessary, but makes tests more legible.
        if (umdPattern.activeBranch.isNormalBlock()
            && umdPattern.activeBranch.getChildCount() == 1) {
          newNode = umdPattern.activeBranch.getFirstChild();
          umdPattern.activeBranch.detachChildren();
        } else {
          umdPattern.ifRoot.detachChildren();
        }
        needRetraverse = true;
        parent.replaceChild(umdPattern.ifRoot, newNode);
<<<<<<< HEAD
        changeScope = NodeUtil.getEnclosingChangeScopeRoot(newNode);
        if (changeScope != null) {
          compiler.reportChangeToEnclosingScope(newNode);
        }

        Node block = parent;
        if (block.isExprResult()) {
          block = block.getParent();
        }

        // Detect UMD Factory Patterns and inline the functions
        if (block.isNormalBlock() && block.getParent().isFunction()
            && block.getGrandparent().isCall()
            && parent.hasOneChild()) {
          Node enclosingFnCall = block.getGrandparent();
          Node fn = block.getParent();

          Node enclosingScript = NodeUtil.getEnclosingScript(enclosingFnCall);
          if (enclosingScript == null) {
            continue;
          }
          CompilerInput ci = compiler.getInput(NodeUtil.getEnclosingScript(enclosingFnCall).getInputId());
          ModulePath modulePath = ci.getPath();
          if (modulePath == null) {
            continue;
          }
          needsRetraverse = true;
          String factoryLabel = modulePath.toModuleName() + "_factory";

          FunctionToBlockMutator mutator =
              new FunctionToBlockMutator(compiler, compiler.getUniqueNameIdSupplier());
          Node newStatements = mutator.mutate(factoryLabel, fn, enclosingFnCall, null, false, false);

          // Check to see if the returned block is of the form:
          // {
          //   var jscomp$inline = function() {};
          //   jscomp$inline();
          // }
          //
          // If so, inline again
          if (newStatements.isNormalBlock()
              && newStatements.hasTwoChildren()
              && newStatements.getFirstChild().isVar()
              && newStatements.getFirstFirstChild().hasOneChild()
              && newStatements.getFirstFirstChild().getFirstChild().isFunction()
              && newStatements.getSecondChild().isExprResult()) {
            Node inlinedFn = newStatements.getFirstFirstChild().getFirstChild();
            Node expr = newStatements.getSecondChild().getFirstChild();
            Node call = null;
            String assignedName = null;
            if (expr.isAssign() && expr.getSecondChild().isCall()) {
              call = expr.getSecondChild();
              assignedName = compiler.getUniqueNameIdSupplier().get();
            } else if (expr.isCall()) {
              call = expr;
            }

            if (call != null) {
              Node newStatements2 = mutator.mutate(factoryLabel, inlinedFn, call, assignedName, false, false);
              if (expr.isAssign() && assignedName != null) {
                Node resultVar = IR.var(IR.name(assignedName)).useSourceInfoFromForTree(expr);
                newStatements.replaceChild(newStatements.getFirstChild(), resultVar);
                newStatements.addChildAfter(newStatements2, resultVar);
                expr.replaceChild(expr.getSecondChild(), IR.name(assignedName).useSourceInfoFrom(expr));
              }
            }
          }

          Node callRoot = enclosingFnCall.getParent();
          if (callRoot.isNot()) {
            callRoot = callRoot.getParent();
          }
          if (callRoot.isExprResult()) {
            callRoot = callRoot.getParent();

            callRoot.detachChildren();
            callRoot.addChildToFront(newStatements);
            changeScope = NodeUtil.getEnclosingChangeScopeRoot(callRoot);
            if (changeScope != null) {
              compiler.reportChangeToEnclosingScope(callRoot);
            }
          } else {
            parent.replaceChild(umdPattern.ifRoot, newNode);
            changeScope = NodeUtil.getEnclosingChangeScopeRoot(newNode);
            if (changeScope != null) {
              compiler.reportChangeToEnclosingScope(newNode);
            }
          }
        }
      }
      return needsRetraverse;
    }

    /** Webpack exports are getelems. Convert them to getprops and add them to the exports list */
    void processWebpackExports() {
      for (ExportInfo export : webpackExports) {
        Node getElem = export.node.getParent();
        Node propName = export.node.getNext().detach();
        Node exportName = export.node.detach();
        Node getProp = IR.getprop(exportName, propName).useSourceInfoFrom(getElem);
        getElem.replaceWith(getProp);
        exports.add(export);
      }
=======
        reportNestedScopesDeleted(umdPattern.ifRoot);
        compiler.reportChangeToEnclosingScope(parent);
      }

      return needRetraverse;
>>>>>>> 9768da17
    }
  }

  private void reportNestedScopesDeleted(Node n) {
    NodeUtil.visitPreOrder(
        n,
        new NodeUtil.Visitor() {
          @Override
          public void visit(Node n) {
            if (n.isFunction()) {
              compiler.reportFunctionDeleted(n);
            }
          }
        },
        Predicates.<Node>alwaysTrue());
  }

  private static boolean umdPatternsContains(List<UmdPattern> umdPatterns, Node n) {
    for (UmdPattern umd : umdPatterns) {
      if (umd.ifRoot == n) {
        return true;
      }
    }
    return false;
  }

  /**
   * Traverse a file and rewrite all references to imported names directly to the targeted module
   * name.
   *
   * <p>If a file is a CommonJS module, rewrite export statements. Typically exports create an alias
   * - the rewriting tries to avoid such aliases.
   */
  private class RewriteModule extends AbstractPostOrderCallback {
    private final boolean allowFullRewrite;
    private final ImmutableCollection<ExportInfo> exports;
    private final List<Node> imports = new ArrayList<>();
    private final List<Node> rewrittenClassExpressions = new ArrayList<>();
    private final List<Node> functionsToHoist = new ArrayList<>();

    public RewriteModule(boolean allowFullRewrite, ImmutableCollection<ExportInfo> exports) {
      this.allowFullRewrite = allowFullRewrite;
      this.exports = exports;
    }

    @Override
    public void visit(NodeTraversal t, Node n, Node parent) {
      switch (n.getToken()) {
        case SCRIPT:
          // Class names can't be changed during the middle of a traversal. Unlike functions,
          // the name can be the EMPTY token rather than just a zero length string.
          for (Node clazz : rewrittenClassExpressions) {
            clazz.replaceChild(
                clazz.getFirstChild(), IR.empty().useSourceInfoFrom(clazz.getFirstChild()));
            t.reportCodeChange();
          }

          CompilerInput ci = compiler.getInput(n.getInputId());
          String moduleName = getModuleName(ci);

          // Hoist functions in reverse order so that they maintain the same relative
          // order after hoisting.
          for (int i = functionsToHoist.size() - 1; i >= 0; i--) {
            Node functionExpr = functionsToHoist.get(i);
            Node scopeRoot = t.getClosestHoistScopeRoot();
            Node insertionPoint = scopeRoot.getFirstChild();
            if (insertionPoint == null
                || !(insertionPoint.isVar()
                    && insertionPoint.getFirstChild().getString().equals(moduleName))) {
              insertionPoint = null;
            }

            if (insertionPoint == null) {
              if (scopeRoot.getFirstChild() != functionExpr) {
                scopeRoot.addChildToFront(functionExpr.detach());
              }
            } else if (insertionPoint != functionExpr && insertionPoint.getNext() != functionExpr) {
              scopeRoot.addChildAfter(functionExpr.detach(), insertionPoint);
            }
          }

          for (ExportInfo export : exports) {
            visitExport(t, export);
          }

          for (Node require : imports) {
            visitRequireCall(t, require, require.getParent());
          }

          break;

        case CALL:
          if (ProcessCommonJSModules.isCommonJsImport(n)) {
            imports.add(n);
          }
          break;

        case VAR:
        case LET:
        case CONST:
          // Multiple declarations need split apart so that they can be refactored into
          // property assignments or removed altogether.
          if (n.hasMoreThanOneChild() && !NodeUtil.isAnyFor(parent)) {
            List<Node> vars = splitMultipleDeclarations(n);
            t.reportCodeChange();
            for (Node var : vars) {
              visit(t, var.getFirstChild(), var);
            }
          }
          break;

        case NAME:
          {
            // If this is a name declaration with multiple names, it will be split apart when
            // the parent is visited and then revisit the children.
            if (NodeUtil.isNameDeclaration(n.getParent()) && n.getParent().hasMoreThanOneChild()) {
              break;
            }

            String qName = n.getQualifiedName();
            if (qName == null) {
              break;
            }
            Var nameDeclaration = t.getScope().getVar(qName);
            if (nameDeclaration != null
                && nameDeclaration.getNode() != null
                && nameDeclaration.getNode().getInputId() == n.getInputId()) {
              maybeUpdateName(t, n, nameDeclaration);
            }
            break;
          }

          // ES6 object literal shorthand notation can refer to renamed variables
        case STRING_KEY:
          {
            if (n.hasChildren()
                || n.isQuotedString()
                || n.getParent().getParent().isDestructuringLhs()) {
              break;
            }
            Var nameDeclaration = t.getScope().getVar(n.getString());
            if (nameDeclaration == null) {
              break;
            }
            String importedName = getModuleImportName(t, nameDeclaration.getNode());
            if (nameDeclaration.isGlobal() || importedName != null) {
              Node value = IR.name(n.getString()).useSourceInfoFrom(n);
              n.addChildToBack(value);
              maybeUpdateName(t, value, nameDeclaration);
            }
            break;
          }

        default:
          break;
      }

      JSDocInfo info = n.getJSDocInfo();
      if (info != null) {
        for (Node typeNode : info.getTypeNodes()) {
          fixTypeNode(t, typeNode);
        }
      }
    }

    /**
     * Visit require calls. Rewrite require statements to be a direct reference to name of require
     * module. By this point all references to the import alias should have already been renamed.
     */
    private void visitRequireCall(NodeTraversal t, Node require, Node parent) {
      String requireName = ProcessCommonJSModules.getCommonJsImportPath(require);

      ModulePath modulePath =
          t.getInput()
              .getPath()
              .resolveJsModule(
                  requireName,
                  require.getSourceFileName(),
                  require.getLineno(),
                  require.getCharno());
      if (modulePath == null) {
        // The module loader will issue an error
        return;
      }

      String moduleName = getModuleName(modulePath);
      Node moduleRef = NodeUtil.newQName(compiler, getBasePropertyImport(moduleName))
          .useSourceInfoFromForTree(require);
      parent.replaceChild(require, moduleRef);

      t.reportCodeChange();
    }

    private void visitExport(NodeTraversal t, ExportInfo exportInfo) {
      visitExport(t, exportInfo.node, exportInfo);
    }

    /**
     * Visit export statements. Export statements can be either a direct assignment: module.exports
     * = foo or a property assignment: module.exports.foo = foo; exports.foo = foo;
     */
<<<<<<< HEAD
    private void visitExport(NodeTraversal t, Node export, ExportInfo exportInfo) {
      Node root = getBaseQualifiedNameNode(export);
=======
    private void visitExport(NodeTraversal t, ExportInfo export) {
      Node root = getBaseQualifiedNameNode(export.node);
>>>>>>> 9768da17
      Node rValue = NodeUtil.getRValueOfLValue(root);

      // For object literal assignments to module.exports, convert them to
      // individual property assignments.
      //
      //     module.exports = { foo: bar};
      //
      // becomes
      //
      //     module.exports = {};
      //     module.exports.foo = bar;
      if (root.matchesQualifiedName("module.exports")) {
        if (rValue != null
            && rValue.isObjectLit()
            && root.getParent().isAssign()
            && root.getParent().getParent().isExprResult()) {
<<<<<<< HEAD
          expandObjectLitAssignment(t, root, exportInfo);
=======
          expandObjectLitAssignment(t, root, export.scope);
>>>>>>> 9768da17
          return;
        }
      }

<<<<<<< HEAD
      String moduleName = t.getInput().getPath().toModuleName();
      Var moduleInitialization = t.getScope().getVar(moduleName);
=======
      String moduleName = getModuleName(t.getInput());
>>>>>>> 9768da17

      // If this is an assignment to module.exports or exports, renaming
      // has already handled this case. Remove the export.
      Var rValueVar = null;
      if (rValue != null && rValue.isQualifiedName()) {
<<<<<<< HEAD
        rValueVar = exportInfo.scope.getVar(rValue.getQualifiedName());

        // If the exported name is not found and this is a direct assignment
        // to modules.exports, look to see if the module name has a var definition
        if (rValueVar == null && root == export) {
          rValueVar = exportInfo.scope.getVar(moduleName);
          if (moduleInitialization != null && moduleInitialization.getNode() == root) {
=======
        rValueVar = export.scope.getVar(rValue.getQualifiedName());

        // If the exported name is not found and this is a direct assignment
        // to modules.exports, look to see if the module name has a var definition
        if (rValueVar == null && root == export.node) {
          Var moduleVar = export.scope.getVar(moduleName);
          if (moduleVar != null && moduleVar.getNode() == root) {
>>>>>>> 9768da17
            rValueVar = null;
          }
        }
      }

      if (root.getParent().isAssign()
          && (root.getNext() != null && (root.getNext().isName() || root.getNext().isGetProp()))
          && root.getParent().getParent().isExprResult()
          && rValueVar != null
          && (NodeUtil.getEnclosingScript(rValueVar.nameNode) == null
              || (rValueVar.nameNode.getParent() != null && !rValueVar.isParam()))) {
        root.getParent().getParent().detach();
        t.reportCodeChange();
        return;
      }

      moduleName = moduleName + "." + exportPropertyName;

      Node updatedExport =
          NodeUtil.newQName(compiler, moduleName, export.node, export.node.getQualifiedName());

      if (root.matchesQualifiedName("module.exports")
          && rValue != null
<<<<<<< HEAD
          && exportInfo.scope.getVar("module.exports") == null
=======
          && export.scope.getVar("module.exports") == null
>>>>>>> 9768da17
          && root.getParent().isAssign()) {
        if (root.getParent().getParent().isExprResult() && moduleInitialization == null) {
          // Rewrite "module.exports = foo;" to "var moduleName = foo;"
          Node parent = root.getParent();
<<<<<<< HEAD
          Node var = IR.var(updatedExport, rValue.detach()).useSourceInfoFrom(root.getParent());
          parent.getParent().replaceWith(var);
        } else if (root.getNext() != null && root.getNext().isName()
            && rValueVar != null && rValueVar.isGlobal()) {
=======
          Node exportName;
          if (updatedExport.isGetProp()) {
            exportName = IR.exprResult(IR.assign(updatedExport, rValue.detach()));
          } else {
            exportName = IR.var(updatedExport, rValue.detach());
          }
          parent.getParent().replaceWith(exportName.useSourceInfoFromForTree(root.getParent()));
        } else if (root.getNext() != null && root.getNext().isName() && rValueVar.isGlobal()) {
>>>>>>> 9768da17
          // This is a where a module export assignment is used in a complex expression.
          // Before: `SOME_VALUE !== undefined && module.exports = SOME_VALUE`
          // After: `SOME_VALUE !== undefined && module$name`
          root.getParent().replaceWith(updatedExport);
        } else {
          // Other references to "module.exports" are just replaced with the module name.
          export.node.replaceWith(updatedExport);
        }
      } else {
        // Other references to "module.exports" are just replaced with the module name.
        export.node.replaceWith(updatedExport);
      }
      t.reportCodeChange();
    }

    /**
     * Since CommonJS modules may have only a single export, it's common to see the export be an
     * object literal. We want to expand this to individual property assignments. If any individual
     * property assignment has been renamed, it will be removed.
     *
     * <p>We need to keep assignments which aren't names
     *
     * <p>module.exports = { foo: bar, baz: function() {} }
     *
     * <p>becomes
     *
     * <p>module.exports.foo = bar; // removed later module.exports.baz = function() {};
     */
<<<<<<< HEAD
    private void expandObjectLitAssignment(NodeTraversal t, Node export, ExportInfo exportInfo) {
=======
    private void expandObjectLitAssignment(NodeTraversal t, Node export, Scope scope) {
>>>>>>> 9768da17
      checkState(export.getParent().isAssign());
      Node insertionRef = export.getParent().getParent();
      checkState(insertionRef.isExprResult());
      Node insertionParent = insertionRef.getParent();
      checkNotNull(insertionParent);

      Node rValue = NodeUtil.getRValueOfLValue(export);
      Node key = rValue.getFirstChild();

      while (key != null) {
        Node lhs;
        if (key.isQuotedString()) {
          lhs = IR.getelem(export.cloneTree(), IR.string(key.getString()));
        } else {
          lhs = IR.getprop(export.cloneTree(), IR.string(key.getString()));
        }

        Node value = null;
        if (key.isStringKey()) {
          if (key.hasChildren()) {
            value = key.removeFirstChild();
          } else {
            value = IR.name(key.getString());
          }
        } else if (key.isMemberFunctionDef()) {
          value = key.getFirstChild().detach();
        }

        Node expr = null;
        if (!key.isGetterDef()) {
          expr = IR.exprResult(IR.assign(lhs, value)).useSourceInfoIfMissingFromForTree(key);
          insertionParent.addChildAfter(expr, insertionRef);
<<<<<<< HEAD
          visitExport(t, lhs.getFirstChild(), exportInfo);
=======
          ExportInfo newExport = new ExportInfo(lhs.getFirstChild(), scope);
          visitExport(t, newExport);
>>>>>>> 9768da17
        } else {
          String moduleName = getModuleName(t.getInput());
          Var moduleVar = t.getScope().getVar(moduleName + "." + exportPropertyName);
          Node defaultProp = null;
          if (moduleVar == null) {
            moduleVar = t.getScope().getVar(moduleName);
            if (moduleVar != null && moduleVar.getNode().getFirstChild() != null
                && moduleVar.getNode().getFirstChild().isObjectLit()) {
              defaultProp = NodeUtil.getFirstPropMatchingKey(moduleVar.getNode().getFirstChild(),
                  exportPropertyName);
            }
          } else if (moduleVar.getNode().getFirstChild() != null
              && moduleVar.getNode().getFirstChild().isObjectLit()) {
            defaultProp = moduleVar.getNode().getFirstChild();
          }

          if (defaultProp != null) {
            Node getter = key.detach();
            defaultProp.addChildToBack(getter);
          }
        }

        // Export statements can be removed in visitExport
        if (expr != null && expr.getParent() != null) {
          insertionRef = expr;
        }

        key = key.getNext();
      }

      export.getParent().getParent().detach();
    }

    /**
     * Given a name reference, check to see if it needs renamed.
     *
     * <p>We handle 3 main cases: 1. References to an import alias. These are replaced with a direct
     * reference to the imported module. 2. Names which are exported. These are rewritten to be the
     * export assignment directly. 3. Global names: If a name is global to the script, add a suffix
     * so it doesn't collide with any other global.
     *
     * <p>Rewriting case 1 is safe to perform on all files. Cases 2 and 3 can only be done if this
     * file is a commonjs module.
     */
    private void maybeUpdateName(NodeTraversal t, Node n, Var var) {
      checkNotNull(var);
      checkState(n.isName() || n.isGetProp());
      checkState(n.getParent() != null);
      String importedModuleName = getModuleImportName(t, var.getNode());
      String originalName = n.getOriginalQualifiedName();

      // Check if the name refers to a alias for a require('foo') import.
      if (importedModuleName != null && n != var.getNode()) {
        // Reference the imported name directly, rather than the alias
        updateNameReference(t, n, originalName, importedModuleName, false);

      } else if (allowFullRewrite) {
        String exportedName = getExportedName(t, n, var);

        // We need to exclude the alias created by the require import. We assume dead
        // code elimination will remove these later.
        if ((n != var.getNode() || n.getParent().isClass()) && exportedName == null) {
          // The name is actually the export reference itself.
          // This will be handled later by visitExports.
          if (n.getParent().isClass() && n.getParent().getFirstChild() == n) {
            rewrittenClassExpressions.add(n.getParent());
          }

          return;
        }

        // Check if the name is used as an export
        if (importedModuleName == null
            && exportedName != null
            && !exportedName.equals(originalName)
            && !var.isParam()) {
          updateNameReference(t, n, originalName, exportedName, true);

          // If it's a global name, rename it to prevent conflicts with other scripts
        } else if (var.isGlobal()) {
          String currentModuleName = getModuleName(t.getInput());

          if (currentModuleName.equals(originalName)) {
            return;
          }

          // refs to 'exports' are handled separately.
          if (EXPORTS.equals(originalName)
              || (compiler.getOptions().moduleResolutionMode == ModuleLoader.ResolutionMode.WEBPACK
                  && WEBPACK_EXPORTS.equals(originalName))) {
            return;
          }

          // closure_test_suite looks for test*() functions
          if (compiler.getOptions().exportTestFunctions && currentModuleName.startsWith("test")) {
            return;
          }

          String newName = originalName + "$$" + currentModuleName;
          updateNameReference(t, n, originalName, newName, false);
        }
      }
    }

    /**
     * @param nameRef the qualified name node
     * @param originalName of nameRef
     * @param newName for nameRef
     * @param requireFunctionExpressions Whether named class or functions should be rewritten to
     *     variable assignments
     */
    private void updateNameReference(
        NodeTraversal t,
        Node nameRef,
        String originalName,
        String newName,
        boolean requireFunctionExpressions) {
      Node parent = nameRef.getParent();
      checkNotNull(parent);
      checkNotNull(newName);
      boolean newNameIsQualified = newName.indexOf('.') >= 0;

      Var newNameDeclaration = t.getScope().getVar(newName);

      switch (parent.getToken()) {
        case CLASS:
          if (parent.getIndexOfChild(nameRef) == 0
              && (newNameIsQualified || requireFunctionExpressions)) {
            // Refactor a named class to a class expression
            // We can't remove the class name during a traversal, so save it for later
            rewrittenClassExpressions.add(parent);

            Node newNameRef = NodeUtil.newQName(compiler, newName, nameRef, originalName);
            Node grandparent = parent.getParent();

            Node expr;
            if (!newNameIsQualified && newNameDeclaration == null) {
              expr = IR.let(newNameRef, IR.nullNode()).useSourceInfoIfMissingFromForTree(nameRef);
            } else {
              expr =
                  IR.exprResult(IR.assign(newNameRef, IR.nullNode()))
                      .useSourceInfoIfMissingFromForTree(nameRef);
            }
            grandparent.replaceChild(parent, expr);
            if (expr.isLet()) {
              expr.getFirstChild().replaceChild(expr.getFirstFirstChild(), parent);
            } else {
              expr.getFirstChild().replaceChild(expr.getFirstChild().getSecondChild(), parent);
            }
          } else if (parent.getIndexOfChild(nameRef) == 1) {
            Node newNameRef = NodeUtil.newQName(compiler, newName, nameRef, originalName);
            parent.replaceChild(nameRef, newNameRef);
          } else {
            nameRef.setString(newName);
            nameRef.setOriginalName(originalName);
          }
          break;

        case FUNCTION:
          if (newNameIsQualified || requireFunctionExpressions) {
            // Refactor a named function to a function expression
            if (NodeUtil.isFunctionExpression(parent)) {
              // Don't refactor if the parent is a named function expression.
              // e.g. var foo = function foo() {};
              return;
            }
            Node newNameRef = NodeUtil.newQName(compiler, newName, nameRef, originalName);
            Node grandparent = parent.getParent();
            nameRef.setString("");

            Node expr;
            if (!newNameIsQualified && newNameDeclaration == null) {
              expr = IR.var(newNameRef, IR.nullNode()).useSourceInfoIfMissingFromForTree(nameRef);
            } else {
              expr =
                  IR.exprResult(IR.assign(newNameRef, IR.nullNode()))
                      .useSourceInfoIfMissingFromForTree(nameRef);
            }
            grandparent.replaceChild(parent, expr);
            if (expr.isVar()) {
              expr.getFirstChild().replaceChild(expr.getFirstFirstChild(), parent);
            } else {
              expr.getFirstChild().replaceChild(expr.getFirstChild().getSecondChild(), parent);
            }
            functionsToHoist.add(expr);
          } else {
            nameRef.setString(newName);
            nameRef.setOriginalName(originalName);
          }
          break;

        case VAR:
        case LET:
        case CONST:
          // Multiple declaration - needs split apart.
          if (parent.getChildCount() > 1) {
            splitMultipleDeclarations(parent);
            parent = nameRef.getParent();
            newNameDeclaration = t.getScope().getVar(newName);
          }

          if (newNameIsQualified) {
            // Refactor a var declaration to a getprop assignment
            Node getProp = NodeUtil.newQName(compiler, newName, nameRef, originalName);
            JSDocInfo info = parent.getJSDocInfo();
            parent.setJSDocInfo(null);
            if (nameRef.hasChildren()) {
              Node assign = IR.assign(getProp, nameRef.removeFirstChild());
              assign.setJSDocInfo(info);
              Node expr = IR.exprResult(assign).useSourceInfoIfMissingFromForTree(nameRef);
              parent.replaceWith(expr);
            } else {
              getProp.setJSDocInfo(info);
              parent.replaceWith(IR.exprResult(getProp).useSourceInfoFrom(getProp));
            }
          } else if (newNameDeclaration != null) {
            // Variable is already defined. Convert this to an assignment.
            // If the variable declaration has no initialization, we simply
            // remove the node. This can occur when the variable which is exported
            // is declared in an outer scope but assigned in an inner one.
            if (!nameRef.hasChildren()) {
              parent.detachFromParent();
              break;
            }

            Node name = NodeUtil.newName(compiler, newName, nameRef, originalName);
            Node assign = IR.assign(name, nameRef.removeFirstChild());
            JSDocInfo info = parent.getJSDocInfo();
            if (info != null) {
              parent.setJSDocInfo(null);
              assign.setJSDocInfo(info);
            }

            parent.replaceWith(IR.exprResult(assign).useSourceInfoFromForTree(nameRef));
          } else {
            nameRef.setString(newName);
            nameRef.setOriginalName(originalName);
          }
          break;

        default:
          {
            Node name =
                newNameIsQualified
                    ? NodeUtil.newQName(compiler, newName, nameRef, originalName)
                    : NodeUtil.newName(compiler, newName, nameRef, originalName);

            JSDocInfo info = nameRef.getJSDocInfo();
            if (info != null) {
              nameRef.setJSDocInfo(null);
              name.setJSDocInfo(info);
            }
            parent.replaceChild(nameRef, name);
            if (nameRef.hasChildren()) {
              name.addChildrenToFront(nameRef.removeChildren());
            }

            break;
          }
      }

      t.reportCodeChange();
    }

    /**
     * Determine whether the given name Node n is referenced in an export
     *
     * @return string - If the name is not used in an export, return it's own name If the name node
     *     is actually the export target itself, return null;
     */
    private String getExportedName(NodeTraversal t, Node n, Var var) {
      if (var == null || var.getNode().getInputId() != n.getInputId()) {
        return n.getQualifiedName();
      }

      String baseExportName = getBasePropertyImport(getModuleName(t.getInput()));

      for (ExportInfo export : this.exports) {
        Node exportBase = getBaseQualifiedNameNode(export.node);
        Node exportRValue = NodeUtil.getRValueOfLValue(exportBase);

        if (exportRValue == null) {
          continue;
        }

        Node exportedName = getExportedNameNode(export);
        // We don't want to handle the export itself
        if (exportRValue == n
            || ((NodeUtil.isClassExpression(exportRValue)
                    || NodeUtil.isFunctionExpression(exportRValue))
                && exportedName == n)) {
          return null;
        }

        String exportBaseQName = exportBase.getQualifiedName();

        if (exportRValue.isObjectLit()) {
          if (!"module.exports".equals(exportBaseQName)) {
            return n.getQualifiedName();
          }

          Node key = exportRValue.getFirstChild();
          boolean keyIsExport = false;
          while (key != null) {
            if (key.isStringKey()
                && !key.isQuotedString()
                && NodeUtil.isValidPropertyName(
                    compiler.getOptions().getLanguageIn().toFeatureSet(), key.getString())) {
              if (key.hasChildren()) {
                if (key.getFirstChild().isQualifiedName()) {
                  if (key.getFirstChild() == n) {
                    return null;
                  }

                  Var valVar = t.getScope().getVar(key.getFirstChild().getQualifiedName());
                  if (valVar != null && valVar.getNameNode() == var.getNameNode()) {
                    keyIsExport = true;
                    break;
                  }
                }
              } else {
                if (key == n) {
                  return null;
                }

                // Handle ES6 object lit shorthand assignments
                Var valVar = t.getScope().getVar(key.getString());
                if (valVar != null && valVar.getNameNode() == var.getNameNode()) {
                  keyIsExport = true;
                  break;
                }
              }
            }

            key = key.getNext();
          }
          if (key != null && keyIsExport) {
            return baseExportName + "." + key.getString();
          }
        } else {
          if (var.getNameNode() == exportedName) {
            String exportPrefix;
            if (exportBaseQName.startsWith(MODULE)) {
              exportPrefix = MODULE + "." + EXPORTS;
            } else if (compiler.getOptions().moduleResolutionMode == ModuleLoader.ResolutionMode.WEBPACK
                && exportBaseQName.startsWith(WEBPACK_EXPORTS)) {
              exportPrefix = WEBPACK_EXPORTS;
            } else {
              exportPrefix = EXPORTS;
            }

            if (exportBaseQName.length() == exportPrefix.length()) {
              return baseExportName;
            }

            return baseExportName + exportBaseQName.substring(exportPrefix.length());
          }
        }
      }
      return n.getQualifiedName();
    }

    private Node getExportedNameNode(ExportInfo info) {
      Node qNameBase = getBaseQualifiedNameNode(info.node);
      Node rValue = NodeUtil.getRValueOfLValue(qNameBase);

      if (rValue == null) {
        return null;
      }

      if (NodeUtil.isFunctionExpression(rValue) || NodeUtil.isClassExpression(rValue)) {
        return rValue.getFirstChild();
      }

      Var var = info.scope.getVar(rValue.getQualifiedName());
      if (var == null) {
        return null;
      }

      return var.getNameNode();
    }

    /**
     * Determine if the given Node n is an alias created by a module import.
     *
     * @return null if it's not an alias or the imported module name
     */
    private String getModuleImportName(NodeTraversal t, Node n) {
      Node rValue = null;
      String propSuffix = "";
      if (n.isStringKey()
          && n.getParent().isObjectPattern()
          && n.getParent().getParent().isDestructuringLhs()) {
        rValue = n.getParent().getNext();
        propSuffix = "." + n.getString();
      } else if (n.getParent() != null) {
        rValue = NodeUtil.getRValueOfLValue(n);
      }

      if (rValue == null) {
        return null;
      }

      if (rValue.isCall() && ProcessCommonJSModules.isCommonJsImport(rValue)) {
        // var foo = require('bar');
        String importName = rewriteImportName(t, rValue);
        if (importName == null) {
          return null;
        }
        return importName + propSuffix;
      } else if (rValue.isGetProp()
          && ProcessCommonJSModules.isCommonJsImport(rValue.getFirstChild())) {
        // var foo = require('bar').foo;
        String importName = rewriteImportName(t, rValue.getFirstChild());
        if (importName == null) {
          return null;
        }

        String suffix = rValue.getSecondChild().isGetProp() ?
            rValue.getSecondChild().getQualifiedName() : rValue.getSecondChild().getString();

        return importName + "." + suffix;
      }

      return null;
    }

    private String rewriteImportName(NodeTraversal t, Node call) {
      String requireName = call.getSecondChild().getString();
      ModulePath modulePath =
          t.getInput()
              .getPath()
              .resolveJsModule(
                  requireName, call.getSourceFileName(), call.getLineno(), call.getCharno());
      if (modulePath == null) {
        return null;
      }
      return getBasePropertyImport(modulePath.toModuleName());
    }

    /**
     * Update any type references in JSDoc annotations to account for all the rewriting we've done.
     */
    private void fixTypeNode(NodeTraversal t, Node typeNode) {
      if (typeNode.isString()) {
        String name = typeNode.getString();
        // Type nodes can be module paths.
        if (ModuleLoader.isPathIdentifier(name)) {
          int lastSlash = name.lastIndexOf('/');
          int endIndex = name.indexOf('.', lastSlash);
          String localTypeName = null;
          if (endIndex == -1) {
            endIndex = name.length();
          } else {
            localTypeName = name.substring(endIndex);
          }

          String moduleName = name.substring(0, endIndex);
          ModulePath modulePath =
              t.getInput()
                  .getPath()
                  .resolveJsModule(
                      moduleName,
                      typeNode.getSourceFileName(),
                      typeNode.getLineno(),
                      typeNode.getCharno());
          if (modulePath == null) {
            // The module loader will issue an error
            return;
          }

          String globalModuleName = getModuleName(modulePath);
          String baseImportProperty = getBasePropertyImport(globalModuleName);
          typeNode.setString(
              localTypeName == null ? baseImportProperty : baseImportProperty + localTypeName);

        } else {
          // A type node can be a getprop. Any portion of the getprop
          // can be either an import alias or export alias. Check each
          // segment.
          boolean wasRewritten = false;
          int endIndex = -1;
          while (endIndex < name.length()) {
            endIndex = name.indexOf('.', endIndex + 1);
            if (endIndex == -1) {
              endIndex = name.length();
            }
            String baseName = name.substring(0, endIndex);
            String suffix = endIndex < name.length() ? name.substring(endIndex) : "";
            Var typeDeclaration = t.getScope().getVar(baseName);

            // Make sure we can find a variable declaration (and it's in this file)
            if (typeDeclaration != null
                && typeDeclaration.getNode().getInputId() == typeNode.getInputId()) {
              String importedModuleName = getModuleImportName(t, typeDeclaration.getNode());

              // If the name is an import alias, rewrite it to be a reference to the
              // module name directly
              if (importedModuleName != null) {
                typeNode.setString(importedModuleName + suffix);
                typeNode.setOriginalName(name);
                wasRewritten = true;
                break;
              } else if (this.allowFullRewrite) {
                // Names referenced in export statements can only be rewritten in
                // commonjs modules.
                String exportedName = getExportedName(t, typeNode, typeDeclaration);
                if (exportedName != null && !exportedName.equals(name)) {
                  typeNode.setString(exportedName + suffix);
                  typeNode.setOriginalName(name);
                  wasRewritten = true;
                  break;
                }
              }
            }
          }

          // If the name was neither an import alias or referenced in an export,
          // We still may need to rename it if it's global
          if (!wasRewritten && this.allowFullRewrite) {
            endIndex = name.indexOf('.');
            if (endIndex == -1) {
              endIndex = name.length();
            }
            String baseName = name.substring(0, endIndex);
            Var typeDeclaration = t.getScope().getVar(baseName);
            if (typeDeclaration != null && typeDeclaration.isGlobal()) {
              String moduleName = getModuleName(t.getInput());
              String newName = baseName + "$$" + moduleName;
              if (endIndex < name.length()) {
                newName += name.substring(endIndex);
              }

              typeNode.setString(newName);
              typeNode.setOriginalName(name);
            }
          }
        }
      }

      for (Node child = typeNode.getFirstChild(); child != null;
           child = child.getNext()) {
        fixTypeNode(t, child);
      }
    }

    private List<Node> splitMultipleDeclarations(Node var) {
      checkState(NodeUtil.isNameDeclaration(var));
      List<Node> vars = new ArrayList<>();
      JSDocInfo info = var.getJSDocInfo();
      while (var.getSecondChild() != null) {
        Node newVar = new Node(var.getToken(), var.removeFirstChild());

        if (info != null) {
          newVar.setJSDocInfo(info.clone());
        }

        newVar.useSourceInfoFrom(var);
        var.getParent().addChildBefore(newVar, var);
        vars.add(newVar);
      }
      vars.add(var);
      return vars;
    }
  }
}<|MERGE_RESOLUTION|>--- conflicted
+++ resolved
@@ -24,16 +24,11 @@
 import com.google.javascript.jscomp.NodeTraversal.AbstractPostOrderCallback;
 import com.google.javascript.jscomp.deps.ModuleLoader;
 import com.google.javascript.jscomp.deps.ModuleLoader.ModulePath;
-<<<<<<< HEAD
-import com.google.javascript.rhino.*;
-
-=======
 import com.google.javascript.jscomp.parsing.parser.FeatureSet;
 import com.google.javascript.rhino.IR;
 import com.google.javascript.rhino.JSDocInfo;
 import com.google.javascript.rhino.JSDocInfoBuilder;
 import com.google.javascript.rhino.Node;
->>>>>>> 9768da17
 import java.util.ArrayList;
 import java.util.List;
 
@@ -50,7 +45,6 @@
   private static final String MODULE = "module";
   private static final String REQUIRE = "require";
   private static final String WEBPACK_REQUIRE = "__webpack_require__";
-  private static final String WEBPACK_EXPORTS = "__webpack_exports__";
 
   public static final DiagnosticType UNKNOWN_REQUIRE_ENSURE =
       DiagnosticType.warning(
@@ -86,44 +80,20 @@
     NodeTraversal.traverseEs6(compiler, root, this);
   }
 
-<<<<<<< HEAD
-  public void process(Node externs, Node root, boolean forceModuleDetection) {
-    checkState(root.isScript());
-
-    if (compiler.getOptions().getModuleResolutionMode() == ModuleLoader.ResolutionMode.WEBPACK) {
-      removeWebpackModuleShim(root);
-    }
-
-    FindImportsAndExports finder = new FindImportsAndExports();
-    NodeTraversal.traverseEs6(compiler, root, finder);
-
-    ImmutableList.Builder<ExportInfo> exports = ImmutableList.builder();
-    boolean isCommonJsModule = finder.isCommonJsModule();
-    if (isCommonJsModule || forceModuleDetection) {
-      finder.reportModuleErrors();
-
-      if (!finder.umdPatterns.isEmpty()) {
-        boolean needsRetraverse = finder.replaceUmdPatterns();
-        if (removeIIFEWrapper(root)) {
-          needsRetraverse = true;
-        }
-
-        // Inlining functions rewrites vars. We need to re-traverse
-        // to get the new references.
-        if (needsRetraverse) {
-          finder = new FindImportsAndExports();
-          NodeTraversal.traverseEs6(compiler, root, finder);
-=======
   @Override
   public boolean shouldTraverse(NodeTraversal t, Node n, Node parent) {
     if (n.isRoot()) {
       return true;
     } else if (n.isScript()) {
+      if (compiler.getOptions().getModuleResolutionMode() == ModuleLoader.ResolutionMode.WEBPACK) {
+        removeWebpackModuleShim(n);
+      }
+
       FindImportsAndExports finder = new FindImportsAndExports();
       NodeTraversal.traverseEs6(compiler, n, finder);
 
       CompilerInput.ModuleType moduleType = compiler.getModuleTypeByName(
-          compiler.getInput(n.getInputId()).getPath().toModuleName());
+          getModuleName(compiler.getInput(n.getInputId())));
 
       boolean forceModuleDetection = moduleType == CompilerInput.ModuleType.IMPORTED_SCRIPT;
 
@@ -145,23 +115,8 @@
             finder = new FindImportsAndExports();
             NodeTraversal.traverseEs6(compiler, n, finder);
           }
->>>>>>> 9768da17
-        }
-
-<<<<<<< HEAD
-      finder.initializeModule();
-
-      //UMD pattern replacement can leave detached export references - don't include those
-      for (ExportInfo export : finder.getModuleExports()) {
-        if (NodeUtil.getEnclosingScript(export.node) != null) {
-          exports.add(export);
-        }
-      }
-      finder.processWebpackExports();
-      for (ExportInfo export : finder.getExports()) {
-        if (NodeUtil.getEnclosingScript(export.node) != null) {
-          exports.add(export);
-=======
+        }
+
         //UMD pattern replacement can leave detached export references - don't include those
         for (ExportInfo export : finder.getModuleExports()) {
           if (NodeUtil.getEnclosingScript(export.node) != null) {
@@ -172,19 +127,15 @@
           if (NodeUtil.getEnclosingScript(export.node) != null) {
             exports.add(export);
           }
->>>>>>> 9768da17
         }
 
         finder.initializeModule();
       }
-<<<<<<< HEAD
-=======
 
       NodeTraversal.traverseEs6(
           compiler,
           n,
           new RewriteModule(isCommonJsModule || forceModuleDetection, exports.build()));
->>>>>>> 9768da17
     }
     return false;
   }
@@ -209,6 +160,10 @@
     }
 
     return moduleName + "." + exportPropertyName;
+  }
+
+  public boolean isCommonJsImport(Node requireCall) {
+    return isCommonJsImport(requireCall, compiler.getOptions().getModuleResolutionMode());
   }
 
   /**
@@ -217,9 +172,13 @@
    *  - require("something");
    *  - __webpack_require__(4); // only when the module resolution is WEBPACK
    */
-  public static boolean isCommonJsImport(Node requireCall) {
+  public static boolean isCommonJsImport(Node requireCall, ModuleLoader.ResolutionMode resolutionMode) {
     if (requireCall.isCall() && requireCall.hasTwoChildren()) {
-      if (requireCall.getFirstChild().matchesQualifiedName(REQUIRE)
+      if (resolutionMode == ModuleLoader.ResolutionMode.WEBPACK
+          && requireCall.getFirstChild().matchesQualifiedName(WEBPACK_REQUIRE)
+          && requireCall.getSecondChild().isNumber()) {
+        return true;
+      } else if (requireCall.getFirstChild().matchesQualifiedName(REQUIRE)
           && requireCall.getSecondChild().isString()) {
         return true;
       }
@@ -227,7 +186,16 @@
     return false;
   }
 
-  public static String getCommonJsImportPath(Node requireCall) {
+  public String getCommonJsImportPath(Node requireCall) {
+    return getCommonJsImportPath(requireCall, compiler.getOptions().getModuleResolutionMode());
+  }
+
+  public static String getCommonJsImportPath(Node requireCall, ModuleLoader.ResolutionMode resolutionMode) {
+    if (resolutionMode == ModuleLoader.ResolutionMode.WEBPACK
+        && requireCall.getSecondChild().isNumber()) {
+      return String.valueOf(Double.valueOf(requireCall.getSecondChild().getDouble()).intValue());
+    }
+
     return requireCall.getSecondChild().getString();
   }
 
@@ -237,7 +205,6 @@
    *  - module.exports = something;
    *  - module.exports.something = something;
    *  - exports.something = something;
-   *  - __webpack_exports__["something"] = something; // only when the module resolution is WEBPACK
    *
    * <p>In addition, we only recognize an export if the base export object is not defined or is
    * defined in externs.
@@ -248,10 +215,7 @@
       if (v == null || v.isExtern()) {
         return true;
       }
-    } else if (export.isName()
-        && (EXPORTS.equals(export.getString())
-        || (resolutionMode == ModuleLoader.ResolutionMode.WEBPACK
-        && WEBPACK_EXPORTS.equals(export.getString())))) {
+    } else if (export.isName() && EXPORTS.equals(export.getString())) {
       Var v = t.getScope().getVar(export.getString());
       if (v == null || v.isGlobal()) {
         return true;
@@ -577,29 +541,14 @@
         exports.add(new ExportInfo(n, t.getScope()));
       }
 
-      if (n.isName()
-          && compiler.getOptions().moduleResolutionMode == ModuleLoader.ResolutionMode.WEBPACK
-          && WEBPACK_EXPORTS.equals(n.getString())) {
-        Var v = t.getScope().getVar(WEBPACK_EXPORTS);
-        if (v == null || v.isGlobal() || v.isExtern()) {
-          if (n.getParent().isGetElem()
-              && n.getNext().isString()
-              && NodeUtil.isValidPropertyName(compiler.getFeatureSet(), n.getNext().getString())) {
-            webpackExports.add(new ExportInfo(n, t.getScope()));
-          } else {
-            exports.add(new ExportInfo(n, t.getScope()));
-          }
-        }
-      }
-
-      if (ProcessCommonJSModules.isCommonJsImport(n)) {
+      if (isCommonJsImport(n)) {
         visitRequireCall(t, n, parent);
       }
     }
 
     /** Visit require calls.  */
     private void visitRequireCall(NodeTraversal t, Node require, Node parent) {
-      String requireName = ProcessCommonJSModules.getCommonJsImportPath(require);
+      String requireName = getCommonJsImportPath(require);
       ModulePath modulePath =
           t.getInput()
               .getPath()
@@ -708,9 +657,8 @@
         return;
       }
 
-      String moduleName = getModuleName(modulePath);
-
-<<<<<<< HEAD
+      String moduleName = getModuleName(ci);
+
       List<ExportInfo> exportsToRemove = new ArrayList<>();
       for (ExportInfo export : exports) {
         if (NodeUtil.getEnclosingScript(export.node) == null) {
@@ -753,10 +701,8 @@
 
       exports.removeAll(exportsToRemove);
 
-=======
       // If we assign to the variable more than once or all the assignments
       // are properties, initialize the variable as well.
->>>>>>> 9768da17
       int directAssignmentsAtTopLevel = 0;
       int directAssignments = 0;
       for (ExportInfo export : moduleExports) {
@@ -786,20 +732,6 @@
       if (directAssignmentsAtTopLevel > 1
           || (directAssignmentsAtTopLevel == 0 && directAssignments > 0)
           || directAssignments == 0) {
-<<<<<<< HEAD
-        int totalExportStatements = this.moduleExports.size() + this.exports.size() + this.webpackExports.size();
-        Node initModule = IR.var(IR.name(moduleName));
-        if (directAssignments < totalExportStatements) {
-          initModule.getFirstChild().addChildToFront(IR.objectlit());
-
-          // If all the assignments are property exports, initialize the
-          // module as a namespace
-          if (directAssignments == 0) {
-            JSDocInfoBuilder builder = new JSDocInfoBuilder(true);
-            builder.recordConstancy();
-            initModule.setJSDocInfo(builder.build());
-          }
-=======
         Node defaultProp = IR.stringKey(exportPropertyName);
         defaultProp.addChildrenToFront(IR.objectlit());
         initModule.getFirstFirstChild().addChildrenToFront(defaultProp);
@@ -807,7 +739,6 @@
           builder = new JSDocInfoBuilder(true);
           builder.recordConstancy();
           defaultProp.setJSDocInfo(builder.build());
->>>>>>> 9768da17
         }
       }
       this.script.addChildToFront(initModule.useSourceInfoFromForTree(this.script));
@@ -840,12 +771,8 @@
 
     /** Remove a Universal Module Definition and leave just the commonjs export statement */
     boolean replaceUmdPatterns() {
-<<<<<<< HEAD
       boolean needsRetraverse = false;
       Node changeScope;
-=======
-      boolean needRetraverse = false;
->>>>>>> 9768da17
       for (UmdPattern umdPattern : umdPatterns) {
         if (NodeUtil.getEnclosingScript(umdPattern.ifRoot) == null) {
           reportNestedScopesDeleted(umdPattern.ifRoot);
@@ -859,10 +786,7 @@
           parent.removeChild(umdPattern.ifRoot);
           reportNestedScopesDeleted(umdPattern.ifRoot);
           compiler.reportChangeToEnclosingScope(parent);
-<<<<<<< HEAD
-=======
-          needRetraverse = true;
->>>>>>> 9768da17
+          needsRetraverse = true;
           continue;
         }
 
@@ -874,9 +798,8 @@
         } else {
           umdPattern.ifRoot.detachChildren();
         }
-        needRetraverse = true;
+        needsRetraverse = true;
         parent.replaceChild(umdPattern.ifRoot, newNode);
-<<<<<<< HEAD
         changeScope = NodeUtil.getEnclosingChangeScopeRoot(newNode);
         if (changeScope != null) {
           compiler.reportChangeToEnclosingScope(newNode);
@@ -969,25 +892,6 @@
       }
       return needsRetraverse;
     }
-
-    /** Webpack exports are getelems. Convert them to getprops and add them to the exports list */
-    void processWebpackExports() {
-      for (ExportInfo export : webpackExports) {
-        Node getElem = export.node.getParent();
-        Node propName = export.node.getNext().detach();
-        Node exportName = export.node.detach();
-        Node getProp = IR.getprop(exportName, propName).useSourceInfoFrom(getElem);
-        getElem.replaceWith(getProp);
-        exports.add(export);
-      }
-=======
-        reportNestedScopesDeleted(umdPattern.ifRoot);
-        compiler.reportChangeToEnclosingScope(parent);
-      }
-
-      return needRetraverse;
->>>>>>> 9768da17
-    }
   }
 
   private void reportNestedScopesDeleted(Node n) {
@@ -1079,7 +983,7 @@
           break;
 
         case CALL:
-          if (ProcessCommonJSModules.isCommonJsImport(n)) {
+          if (isCommonJsImport(n)) {
             imports.add(n);
           }
           break;
@@ -1157,7 +1061,7 @@
      * module. By this point all references to the import alias should have already been renamed.
      */
     private void visitRequireCall(NodeTraversal t, Node require, Node parent) {
-      String requireName = ProcessCommonJSModules.getCommonJsImportPath(require);
+      String requireName = getCommonJsImportPath(require);
 
       ModulePath modulePath =
           t.getInput()
@@ -1180,21 +1084,12 @@
       t.reportCodeChange();
     }
 
-    private void visitExport(NodeTraversal t, ExportInfo exportInfo) {
-      visitExport(t, exportInfo.node, exportInfo);
-    }
-
     /**
      * Visit export statements. Export statements can be either a direct assignment: module.exports
      * = foo or a property assignment: module.exports.foo = foo; exports.foo = foo;
      */
-<<<<<<< HEAD
-    private void visitExport(NodeTraversal t, Node export, ExportInfo exportInfo) {
-      Node root = getBaseQualifiedNameNode(export);
-=======
     private void visitExport(NodeTraversal t, ExportInfo export) {
       Node root = getBaseQualifiedNameNode(export.node);
->>>>>>> 9768da17
       Node rValue = NodeUtil.getRValueOfLValue(root);
 
       // For object literal assignments to module.exports, convert them to
@@ -1211,35 +1106,18 @@
             && rValue.isObjectLit()
             && root.getParent().isAssign()
             && root.getParent().getParent().isExprResult()) {
-<<<<<<< HEAD
-          expandObjectLitAssignment(t, root, exportInfo);
-=======
           expandObjectLitAssignment(t, root, export.scope);
->>>>>>> 9768da17
           return;
         }
       }
 
-<<<<<<< HEAD
-      String moduleName = t.getInput().getPath().toModuleName();
+      String moduleName = getModuleName(t.getInput());
       Var moduleInitialization = t.getScope().getVar(moduleName);
-=======
-      String moduleName = getModuleName(t.getInput());
->>>>>>> 9768da17
 
       // If this is an assignment to module.exports or exports, renaming
       // has already handled this case. Remove the export.
       Var rValueVar = null;
       if (rValue != null && rValue.isQualifiedName()) {
-<<<<<<< HEAD
-        rValueVar = exportInfo.scope.getVar(rValue.getQualifiedName());
-
-        // If the exported name is not found and this is a direct assignment
-        // to modules.exports, look to see if the module name has a var definition
-        if (rValueVar == null && root == export) {
-          rValueVar = exportInfo.scope.getVar(moduleName);
-          if (moduleInitialization != null && moduleInitialization.getNode() == root) {
-=======
         rValueVar = export.scope.getVar(rValue.getQualifiedName());
 
         // If the exported name is not found and this is a direct assignment
@@ -1247,7 +1125,6 @@
         if (rValueVar == null && root == export.node) {
           Var moduleVar = export.scope.getVar(moduleName);
           if (moduleVar != null && moduleVar.getNode() == root) {
->>>>>>> 9768da17
             rValueVar = null;
           }
         }
@@ -1271,21 +1148,11 @@
 
       if (root.matchesQualifiedName("module.exports")
           && rValue != null
-<<<<<<< HEAD
-          && exportInfo.scope.getVar("module.exports") == null
-=======
           && export.scope.getVar("module.exports") == null
->>>>>>> 9768da17
           && root.getParent().isAssign()) {
         if (root.getParent().getParent().isExprResult() && moduleInitialization == null) {
           // Rewrite "module.exports = foo;" to "var moduleName = foo;"
           Node parent = root.getParent();
-<<<<<<< HEAD
-          Node var = IR.var(updatedExport, rValue.detach()).useSourceInfoFrom(root.getParent());
-          parent.getParent().replaceWith(var);
-        } else if (root.getNext() != null && root.getNext().isName()
-            && rValueVar != null && rValueVar.isGlobal()) {
-=======
           Node exportName;
           if (updatedExport.isGetProp()) {
             exportName = IR.exprResult(IR.assign(updatedExport, rValue.detach()));
@@ -1294,7 +1161,6 @@
           }
           parent.getParent().replaceWith(exportName.useSourceInfoFromForTree(root.getParent()));
         } else if (root.getNext() != null && root.getNext().isName() && rValueVar.isGlobal()) {
->>>>>>> 9768da17
           // This is a where a module export assignment is used in a complex expression.
           // Before: `SOME_VALUE !== undefined && module.exports = SOME_VALUE`
           // After: `SOME_VALUE !== undefined && module$name`
@@ -1323,11 +1189,7 @@
      *
      * <p>module.exports.foo = bar; // removed later module.exports.baz = function() {};
      */
-<<<<<<< HEAD
-    private void expandObjectLitAssignment(NodeTraversal t, Node export, ExportInfo exportInfo) {
-=======
     private void expandObjectLitAssignment(NodeTraversal t, Node export, Scope scope) {
->>>>>>> 9768da17
       checkState(export.getParent().isAssign());
       Node insertionRef = export.getParent().getParent();
       checkState(insertionRef.isExprResult());
@@ -1360,12 +1222,8 @@
         if (!key.isGetterDef()) {
           expr = IR.exprResult(IR.assign(lhs, value)).useSourceInfoIfMissingFromForTree(key);
           insertionParent.addChildAfter(expr, insertionRef);
-<<<<<<< HEAD
-          visitExport(t, lhs.getFirstChild(), exportInfo);
-=======
           ExportInfo newExport = new ExportInfo(lhs.getFirstChild(), scope);
           visitExport(t, newExport);
->>>>>>> 9768da17
         } else {
           String moduleName = getModuleName(t.getInput());
           Var moduleVar = t.getScope().getVar(moduleName + "." + exportPropertyName);
@@ -1453,9 +1311,7 @@
           }
 
           // refs to 'exports' are handled separately.
-          if (EXPORTS.equals(originalName)
-              || (compiler.getOptions().moduleResolutionMode == ModuleLoader.ResolutionMode.WEBPACK
-                  && WEBPACK_EXPORTS.equals(originalName))) {
+          if (EXPORTS.equals(originalName)) {
             return;
           }
 
@@ -1710,9 +1566,6 @@
             String exportPrefix;
             if (exportBaseQName.startsWith(MODULE)) {
               exportPrefix = MODULE + "." + EXPORTS;
-            } else if (compiler.getOptions().moduleResolutionMode == ModuleLoader.ResolutionMode.WEBPACK
-                && exportBaseQName.startsWith(WEBPACK_EXPORTS)) {
-              exportPrefix = WEBPACK_EXPORTS;
             } else {
               exportPrefix = EXPORTS;
             }
@@ -1769,15 +1622,14 @@
         return null;
       }
 
-      if (rValue.isCall() && ProcessCommonJSModules.isCommonJsImport(rValue)) {
+      if (rValue.isCall() && isCommonJsImport(rValue)) {
         // var foo = require('bar');
         String importName = rewriteImportName(t, rValue);
         if (importName == null) {
           return null;
         }
         return importName + propSuffix;
-      } else if (rValue.isGetProp()
-          && ProcessCommonJSModules.isCommonJsImport(rValue.getFirstChild())) {
+      } else if (rValue.isGetProp() && isCommonJsImport(rValue.getFirstChild())) {
         // var foo = require('bar').foo;
         String importName = rewriteImportName(t, rValue.getFirstChild());
         if (importName == null) {
