--- conflicted
+++ resolved
@@ -140,19 +140,6 @@
     compiler.compile(externs, input, options);
   }
 
-  public void testCommonJSMissingRequire() throws Exception {
-    List<SourceFile> inputs = ImmutableList.of(
-        SourceFile.fromCode("/gin.js", "require('missing')"));
-    Compiler compiler = initCompilerForCommonJS(
-        inputs, ImmutableList.of(ModuleIdentifier.forFile("/gin")));
-
-    ErrorManager manager = compiler.getErrorManager();
-    JSError[] errors = manager.getErrors();
-    assertThat(errors).hasLength(1);
-    String error = errors[0].toString();
-    assertThat(error).contains("Failed to load module \"missing\" at /gin.js");
-  }
-
   private static String normalize(String path) {
     return path.replace(File.separator, "/");
   }
@@ -1494,37 +1481,6 @@
 
   public void testProperEs6ModuleOrdering() throws Exception {
     List<SourceFile> sources = new ArrayList<>();
-<<<<<<< HEAD
-    sources.add(SourceFile.fromCode(
-        "/entry.js",
-        CompilerTestCase.LINE_JOINER.join(
-          "import './b/b.js';",
-          "import './b/a.js';",
-          "import './important.js';",
-          "import './a/b.js';",
-          "import './a/a.js';")));
-    sources.add(SourceFile.fromCode("/a/a.js", "window['D'] = true;"));
-    sources.add(SourceFile.fromCode("/a/b.js", "window['C'] = true;"));
-    sources.add(SourceFile.fromCode("/b/a.js", "window['B'] = true;"));
-    sources.add(SourceFile.fromCode(
-        "/b/b.js",
-        CompilerTestCase.LINE_JOINER.join(
-            "import foo from './c.js';",
-            "if (foo.settings.inUse) {",
-            "  window['E'] = true;",
-            "}",
-            "window['A'] = true;")));
-    sources.add(SourceFile.fromCode(
-        "/b/c.js",
-        CompilerTestCase.LINE_JOINER.join(
-            "window['BEFOREA'] = true;",
-            "",
-            "export default {",
-            "  settings: {",
-            "    inUse: Boolean(document.documentElement['attachShadow'])",
-            "  }",
-            "};")));
-=======
     sources.add(
         SourceFile.fromCode(
             "/entry.js",
@@ -1557,18 +1513,13 @@
                 "    inUse: Boolean(document.documentElement['attachShadow'])",
                 "  }",
                 "};")));
->>>>>>> 0be9e506
     sources.add(SourceFile.fromCode("/important.js", "window['E'] = false;"));
 
     CompilerOptions options = new CompilerOptions();
     options.setLanguageIn(LanguageMode.ECMASCRIPT_2015);
     options.setLanguageOut(LanguageMode.ECMASCRIPT5);
-<<<<<<< HEAD
-    options.dependencyOptions.setEntryPoints(ImmutableList.of(ModuleIdentifier.forFile("/entry.js")));
-=======
     options.dependencyOptions.setEntryPoints(
         ImmutableList.of(ModuleIdentifier.forFile("/entry.js")));
->>>>>>> 0be9e506
     options.dependencyOptions.setDependencySorting(true);
     options.dependencyOptions.setDependencyPruning(true);
     options.dependencyOptions.setMoocherDropping(true);
@@ -1584,12 +1535,8 @@
     }
 
     assertThat(orderedInputs)
-<<<<<<< HEAD
-        .containsExactly("/b/c.js", "/b/b.js", "/b/a.js", "/important.js", "/a/b.js", "/a/a.js", "/entry.js")
-=======
         .containsExactly(
             "/b/c.js", "/b/b.js", "/b/a.js", "/important.js", "/a/b.js", "/a/a.js", "/entry.js")
->>>>>>> 0be9e506
         .inOrder();
   }
 
@@ -1600,19 +1547,6 @@
     sources.add(SourceFile.fromCode("c.js", "goog.provide('c');"));
     sources.add(SourceFile.fromCode("b.js", "goog.provide('b');"));
     sources.add(SourceFile.fromCode("a.js", "goog.provide('a');"));
-<<<<<<< HEAD
-    sources.add(SourceFile.fromCode("base.js",
-        CompilerTestCase.LINE_JOINER.join(
-            "/** @provideGoog */",
-            "/** @const */ var goog = goog || {};",
-            "var COMPILED = false;")));
-    sources.add(SourceFile.fromCode("entry.js",
-        CompilerTestCase.LINE_JOINER.join(
-            "goog.require('a');",
-            "goog.require('b');",
-            "goog.require('c');",
-            "goog.require('d');")));
-=======
     sources.add(
         SourceFile.fromCode(
             "base.js",
@@ -1628,17 +1562,12 @@
                 "goog.require('b');",
                 "goog.require('c');",
                 "goog.require('d');")));
->>>>>>> 0be9e506
 
     CompilerOptions options = new CompilerOptions();
     options.setLanguageIn(LanguageMode.ECMASCRIPT_2015);
     options.setLanguageOut(LanguageMode.ECMASCRIPT5);
-<<<<<<< HEAD
-    options.dependencyOptions.setEntryPoints(ImmutableList.of(ModuleIdentifier.forFile("entry.js")));
-=======
     options.dependencyOptions.setEntryPoints(
         ImmutableList.of(ModuleIdentifier.forFile("entry.js")));
->>>>>>> 0be9e506
     options.dependencyOptions.setDependencySorting(true);
     options.dependencyOptions.setDependencyPruning(true);
     options.dependencyOptions.setMoocherDropping(false);
